#! /usr/bin/env python

import unittest
import responses
import json
from redcap import Project, RedcapError
import semantic_version

skip_pd = False
try:
    import pandas as pd
except ImportError:
    skip_pd = True

try:
    import urlparse
except ImportError:
    import urllib.parse as urlparse

try:
    basestring  # attempt to evaluate basestring
    def is_str(s):
        return isinstance(s, basestring)
    def is_bytestring(s):
        return isinstance(s, basestring)
except NameError:
    def is_str(s):
        return isinstance(s, str)
    def is_bytestring(s):
        return isinstance(s, bytes)


class ProjectTests(unittest.TestCase):
    """docstring for ProjectTests"""

    long_proj_url = 'https://redcap.longproject.edu/api/'
    normal_proj_url = 'https://redcap.normalproject.edu/api/'
    ssl_proj_url = 'https://redcap.sslproject.edu/api/'
    survey_proj_url = 'https://redcap.surveyproject.edu/api/'
    bad_url = 'https://redcap.badproject.edu/api'
    reg_token = 'supersecrettoken'

    def setUp(self):
        self.create_projects()

    def tearDown(self):
        pass

    def add_long_project_response(self):
        def request_callback_long(request):
            parsed = urlparse.urlparse("?{}".format(request.body))
            data = urlparse.parse_qs(parsed.query)
            headers = {"Content-Type": "application/json"}

            request_type = data["content"][0]

            if "returnContent" in data:
                resp = {"count": 1}

            elif (request_type == "metadata"):
                resp = [{
                    'field_name': 'record_id',
                    'field_label': 'Record ID',
                    'form_name': 'Test Form',
                    "arm_num": 1,
                    "name": "test"
                }]
            elif (request_type == "version"):
                resp = b'8.6.0'
                headers = {'content-type': 'text/csv; charset=utf-8'}
                return (201, headers, resp)
            elif (request_type == "event"):
                resp = [{
                    'unique_event_name': "raw"
                }]
            elif (request_type == "arm"):
                resp = [{
                    "arm_num": 1,
                    "name": "test"
                }]
            elif (request_type in ["record", "formEventMapping"]):
                if "csv" in data["format"]:
                    resp = "record_id,test,redcap_event_name\n1,1,raw"
                    headers = {'content-type': 'text/csv; charset=utf-8'}
                    return (201, headers, resp)
                else:
                    resp = [{"field_name":"record_id"}, {"field_name":"test"}]

            return (201, headers, json.dumps(resp))

        responses.add_callback(
            responses.POST,
            self.long_proj_url,
            callback=request_callback_long,
            content_type="application/json",
        )

    def add_normalproject_response(self):
        def request_callback_normal(request):
            parsed = urlparse.urlparse("?{}".format(request.body))
            data = urlparse.parse_qs(parsed.query)
            headers = {"Content-Type": "application/json"}

            resp = None

            if " filename" in data:
                resp = {}
            else:
                request_type = data.get("content", ['unknown'])[0]

                if "returnContent" in data:
                    if "non_existent_key" in data["data"][0]:
                        resp = {"error": "invalid field"}
                    else:
                        resp = {"count": 1}
                elif (request_type == "metadata"):
                    if "csv" in data["format"]:
                        resp = "field_name,field_label,form_name,arm_num,name\n"\
                            "record_id,Record ID,Test Form,1,test\n"
                        headers = {'content-type': 'text/csv; charset=utf-8'}
                        return (201, headers, resp)

                    else:
                        resp = [{
                            'field_name': 'record_id',
                            'field_label': 'Record ID',
                            'form_name': 'Test Form',
                            "arm_num": 1,
                            "name": "test",
                            "field_type": "text",
                        }, {
                            'field_name': 'file',
                            'field_label': 'File',
                            'form_name': 'Test Form',
                            "arm_num": 1,
                            "name": "file",
                            "field_type": "file",
                        }, {
                            'field_name': 'dob',
                            'field_label': 'Date of Birth',
                            'form_name': 'Test Form',
                            "arm_num": 1,
                            "name": "dob",
                            "field_type": "date",
                        }]
                elif (request_type == "version"):
                    resp = {
                        'error': "no version info"
                    }
                elif (request_type == "event"):
                    resp = {
                        'error': "no events"
                    }
                elif (request_type == "arm"):
                    resp = {
                        'error': "no arm"
                    }
                elif (request_type == "record"):
                    if "csv" in data["format"]:
                        resp = "record_id,test,first_name,study_id\n1,1,Peter,1"
                        headers = {'content-type': 'text/csv; charset=utf-8'}
                        return (201, headers, resp)
                    elif "exportDataAccessGroups" in data:
                        resp = [
                            {"field_name":"record_id", "redcap_data_access_group": "group1"},
                            {"field_name":"test", "redcap_data_access_group": "group1"}
                        ]
                    elif "label" in data.get("rawOrLabel"):
                        resp = [{"matcheck1___1": "Foo"}]
                    else:
                        resp = [
                            {"record_id": "1", "test": "test1"},
                            {"record_id": "2", "test": "test"}
                        ]
                elif (request_type == "file"):
                    resp = {}
                    headers["content-type"] = "text/plain;name=data.txt"
                elif (request_type == "user"):
                    resp = [
                        {
                            'firstname': "test",
                            'lastname': "test",
                            'email': "test",
                            'username': "test",
                            'expiration': "test",
                            'data_access_group': "test",
                            'data_export': "test",
                            'forms': "test"
                        }
                    ]
<<<<<<< HEAD
                elif (request_type == "generateNextRecordName"):
                    resp = 123
=======
                elif (request_type == "project"):
                    resp = {
                        'project_id': 123
                    }

                self.assertIsNotNone(
                    resp,
                    msg="No response for request_type '{}'".format(request_type)
                )
>>>>>>> b8cb052b

            return (201, headers, json.dumps(resp))

        responses.add_callback(
            responses.POST,
            self.normal_proj_url,
            callback=request_callback_normal,
            content_type="application/json",
        )

    def add_ssl_project(self):
        def request_callback_ssl(request):
            parsed = urlparse.urlparse("?{}".format(request.body))
            data = urlparse.parse_qs(parsed.query)

            request_type = data["content"][0]
            if (request_type == "metadata"):
                resp = [{
                    'field_name': 'record_id',
                    'field_label': 'Record ID',
                    'form_name': 'Test Form',
                    "arm_num": 1,
                    "name": "test"
                }]
            if (request_type == "version"):
                resp = {
                    'error': "no version info"
                }
            if (request_type == "event"):
                resp = {
                    'error': "no events"
                }
            if (request_type == "arm"):
                resp = {
                    'error': "no arm"
                }

            headers = {"Content-Type": "application/json"}
            return (201, headers, json.dumps(resp))

        responses.add_callback(
            responses.POST,
            self.ssl_proj_url,
            callback=request_callback_ssl,
            content_type="application/json",
        )

    def add_survey_project(self):
        def request_callback_survey(request):
            parsed = urlparse.urlparse("?{}".format(request.body))
            data = urlparse.parse_qs(parsed.query)

            request_type = data["content"][0]
            if (request_type == "metadata"):
                resp = [{
                    'field_name': 'record_id',
                    'field_label': 'Record ID',
                    'form_name': 'Test Form',
                    "arm_num": 1,
                    "name": "test"
                }]
            elif (request_type == "version"):
                resp = {
                    'error': "no version info"
                }
            elif (request_type == "event"):
                resp = {
                    'error': "no events"
                }
            elif (request_type == "arm"):
                resp = {
                    'error': "no arm"
                }
            elif (request_type == "record"):
                resp = [
                    {"field_name":"record_id", "redcap_survey_identifier": "test", "demographics_timestamp": "a_real_date"},
                    {"field_name":"test", "redcap_survey_identifier": "test", "demographics_timestamp": "a_real_date"}
                ]

            headers = {"Content-Type": "application/json"}
            return (201, headers, json.dumps(resp))

        responses.add_callback(
            responses.POST,
            self.survey_proj_url,
            callback=request_callback_survey,
            content_type="application/json",
        )

    @responses.activate
    def create_projects(self):
        self.add_long_project_response()
        self.add_normalproject_response()
        self.add_ssl_project()
        self.add_survey_project()

        self.long_proj = Project(self.long_proj_url, self.reg_token)
        self.reg_proj = Project(self.normal_proj_url, self.reg_token)
        self.ssl_proj = Project(self.ssl_proj_url, self.reg_token, verify_ssl=False)
        self.survey_proj = Project(self.survey_proj_url, self.reg_token)


    def test_good_init(self):
        """Ensure basic instantiation """

        self.assertIsInstance(self.long_proj, Project)
        self.assertIsInstance(self.reg_proj, Project)
        self.assertIsInstance(self.ssl_proj, Project)

    def test_normal_attrs(self):
        """Ensure projects are created with all normal attrs"""

        for attr in ('metadata', 'field_names', 'field_labels', 'forms',
            'events', 'arm_names', 'arm_nums', 'def_field'):
            self.assertTrue(hasattr(self.reg_proj, attr))

    def test_long_attrs(self):
        "proj.events/arm_names/arm_nums should not be empty in long projects"

        self.assertIsNotNone(self.long_proj.events)
        self.assertIsNotNone(self.long_proj.arm_names)
        self.assertIsNotNone(self.long_proj.arm_nums)

    def test_is_longitudinal(self):
        "Test the is_longitudinal method"
        self.assertFalse(self.reg_proj.is_longitudinal())
        self.assertTrue(self.long_proj.is_longitudinal())

    def test_regular_attrs(self):
        """proj.events/arm_names/arm_nums should be empty tuples"""
        for attr in 'events', 'arm_names', 'arm_nums':
            attr_obj = getattr(self.reg_proj, attr)
            self.assertIsNotNone(attr_obj)
            self.assertEqual(len(attr_obj), 0)

    @responses.activate
    def test_json_export(self):
        """ Make sure we get a list of dicts"""
        self.add_normalproject_response()
        data = self.reg_proj.export_records()
        self.assertIsInstance(data, list)
        for record in data:
            self.assertIsInstance(record, dict)

    @responses.activate
    def test_long_export(self):
        """After determining a unique event name, make sure we get a
        list of dicts"""
        self.add_long_project_response()
        unique_event = self.long_proj.events[0]['unique_event_name']
        data = self.long_proj.export_records(events=[unique_event])
        self.assertIsInstance(data, list)
        for record in data:
            self.assertIsInstance(record, dict)

    @responses.activate
    def test_import_records(self):
        "Test record import"
        self.add_normalproject_response()
        data = self.reg_proj.export_records()
        response = self.reg_proj.import_records(data)
        self.assertIn('count', response)
        self.assertNotIn('error', response)

    @responses.activate
    def test_import_exception(self):
        "Test record import throws RedcapError for bad import"
        self.add_normalproject_response()
        data = self.reg_proj.export_records()
        data[0]['non_existent_key'] = 'foo'
        with self.assertRaises(RedcapError) as cm:
            self.reg_proj.import_records(data)
        exc = cm.exception
        self.assertIn('error', exc.args[0])

    def is_good_csv(self, csv_string):
        "Helper to test csv strings"
        return is_str(csv_string)

    @responses.activate
    def test_csv_export(self):
        """Test valid csv export """
        self.add_normalproject_response()
        csv = self.reg_proj.export_records(format='csv')
        self.assertTrue(self.is_good_csv(csv))

    @responses.activate
    def test_metadata_export(self):
        """Test valid metadata csv export"""
        self.add_normalproject_response()
        csv = self.reg_proj.export_metadata(format='csv')
        self.assertTrue(self.is_good_csv(csv))

    def test_bad_creds(self):
        "Test that exceptions are raised with bad URL or tokens"
        with self.assertRaises(RedcapError):
            Project(self.bad_url, self.reg_token)
        with self.assertRaises(RedcapError):
            Project(self.bad_url, '1')

    @responses.activate
    def test_fem_export(self):
        """ Test fem export in json format gives list of dicts"""
        self.add_long_project_response()
        fem = self.long_proj.export_fem(format='json')
        self.assertIsInstance(fem, list)
        for arm in fem:
            self.assertIsInstance(arm, dict)

    @responses.activate
    def test_file_export(self):
        """Test file export and proper content-type parsing"""
        self.add_normalproject_response()
        record, field = '1', 'file'
        #Upload first to make sure file is there
        self.import_file()
        # Now export it
        content, headers = self.reg_proj.export_file(record, field)
        self.assertTrue(is_bytestring(content))
        # We should at least get the filename in the headers
        for key in ['name']:
            self.assertIn(key, headers)
        # needs to raise ValueError for exporting non-file fields
        with self.assertRaises(ValueError):
            self.reg_proj.export_file(record=record, field='dob')

    def import_file(self):
        upload_fname = self.upload_fname()
        with open(upload_fname, 'r') as fobj:
            response = self.reg_proj.import_file('1', 'file', upload_fname, fobj)
        return response

    def upload_fname(self):
        import os
        this_dir, this_fname = os.path.split(__file__)
        return os.path.join(this_dir, 'data.txt')

    @responses.activate
    def test_file_import(self):
        "Test file import"
        self.add_normalproject_response()
        # Make sure a well-formed request doesn't throw RedcapError
        try:
            response = self.import_file()
        except RedcapError:
            self.fail("Shouldn't throw RedcapError for successful imports")
        self.assertTrue('error' not in response)
        # Test importing a file to a non-file field raises a ValueError
        fname = self.upload_fname()
        with open(fname, 'r') as fobj:
            with self.assertRaises(ValueError):
                response = self.reg_proj.import_file('1', 'first_name',
                    fname, fobj)

    @responses.activate
    def test_file_delete(self):
        "Test file deletion"
        self.add_normalproject_response()
        # make sure deleting doesn't raise
        try:
            self.reg_proj.delete_file('1', 'file')
        except RedcapError:
            self.fail("Shouldn't throw RedcapError for successful deletes")

    @responses.activate
    def test_user_export(self):
        "Test user export"
        self.add_normalproject_response()
        users = self.reg_proj.export_users()
        # A project must have at least one user
        self.assertTrue(len(users) > 0)
        req_keys = ['firstname', 'lastname', 'email', 'username',
                    'expiration', 'data_access_group', 'data_export',
                    'forms']
        for user in users:
            for key in req_keys:
                self.assertIn(key, user)

    def test_verify_ssl(self):
        """Test argument making for SSL verification"""
        # Test we won't verify SSL cert for non-verified project
        post_kwargs = self.ssl_proj._kwargs()
        self.assertIn('verify', post_kwargs)
        self.assertFalse(post_kwargs['verify'])
        # Test we do verify SSL cert in normal project
        post_kwargs = self.reg_proj._kwargs()
        self.assertIn('verify', post_kwargs)
        self.assertTrue(post_kwargs['verify'])

    @responses.activate
    def test_export_data_access_groups(self):
        """Test we get 'redcap_data_access_group' in exported data"""
        self.add_normalproject_response()
        records = self.reg_proj.export_records(export_data_access_groups=True)
        for record in records:
            self.assertIn('redcap_data_access_group', record)
        # When not passed, that key shouldn't be there
        records = self.reg_proj.export_records()
        for record in records:
            self.assertNotIn('redcap_data_access_group', record)

    @responses.activate
    def test_export_survey_fields(self):
        """Test that we get the appropriate survey keys in the exported
        data.

        Note that the 'demographics' form has been setup as the survey
        in the `survey_proj` project. The _timestamp field will vary for
        users as their survey form will be named differently"""
        self.add_survey_project()
        self.add_normalproject_response()
        records = self.survey_proj.export_records(export_survey_fields=True)
        for record in records:
            self.assertIn('redcap_survey_identifier', record)
            self.assertIn('demographics_timestamp', record)
        # The regular project doesn't have a survey setup. Users should
        # be able this argument as True but it winds up a no-op.
        records = self.reg_proj.export_records(export_survey_fields=True)
        for record in records:
            self.assertNotIn('redcap_survey_identifier', record)
            self.assertNotIn('demographics_timestamp', record)

    @unittest.skipIf(skip_pd, "Couldn't import pandas")
    @responses.activate
    def test_metadata_to_df(self):
        """Test metadata export --> DataFrame"""
        self.add_normalproject_response()
        df = self.reg_proj.export_metadata(format='df')
        self.assertIsInstance(df, pd.DataFrame)

    @unittest.skipIf(skip_pd, "Couldn't import pandas")
    @responses.activate
    def test_export_to_df(self):
        """Test export --> DataFrame"""
        self.add_normalproject_response()
        self.add_long_project_response()
        df = self.reg_proj.export_records(format='df')
        self.assertIsInstance(df, pd.DataFrame)
        # Test it's a normal index
        self.assertTrue(hasattr(df.index, 'name'))
        # Test for a MultiIndex on longitudinal df
        long_df = self.long_proj.export_records(format='df', event_name='raw')
        self.assertTrue(hasattr(long_df.index, 'names'))

    @unittest.skipIf(skip_pd, "Couldn't import pandas")
    @responses.activate
    def test_export_df_kwargs(self):
        """Test passing kwargs to export DataFrame construction"""
        self.add_normalproject_response()
        df = self.reg_proj.export_records(format='df',
            df_kwargs={'index_col': 'first_name'})
        self.assertEqual(df.index.name, 'first_name')
        self.assertTrue('study_id' in df)

    @unittest.skipIf(skip_pd, "Couldn't import pandas")
    @responses.activate
    def test_metadata_df_kwargs(self):
        """Test passing kwargs to metadata DataFrame construction"""
        self.add_normalproject_response()
        df = self.reg_proj.export_metadata(format='df',
            df_kwargs={'index_col': 'field_label'})
        self.assertEqual(df.index.name, 'field_label')
        self.assertTrue('field_name' in df)

    @unittest.skipIf(skip_pd, "Couldn't import pandas")
    @responses.activate
    def test_import_dataframe(self):
        """Test importing a pandas.DataFrame"""
        self.add_normalproject_response()
        self.add_long_project_response()
        df = self.reg_proj.export_records(format='df')
        response = self.reg_proj.import_records(df)
        self.assertIn('count', response)
        self.assertNotIn('error', response)
        long_df = self.long_proj.export_records(event_name='raw', format='df')
        response = self.long_proj.import_records(long_df)
        self.assertIn('count', response)
        self.assertNotIn('error', response)

    @responses.activate
    def test_date_formatting(self):
        """Test date_format parameter"""
        self.add_normalproject_response()

        def import_factory(date_string):
            return [{'study_id': '1',
                     'dob': date_string}]

        # Default YMD with dashes
        import_ymd = import_factory('2000-01-01')
        response = self.reg_proj.import_records(import_ymd)
        self.assertEqual(response['count'], 1)

        # DMY with /
        import_dmy = import_factory('31/01/2000')
        response = self.reg_proj.import_records(import_dmy, date_format='DMY')
        self.assertEqual(response['count'], 1)

        import_mdy = import_factory('12/31/2000')
        response = self.reg_proj.import_records(import_mdy, date_format='MDY')
        self.assertEqual(response['count'], 1)

    def test_get_version(self):
        """Testing retrieval of REDCap version associated with Project"""
        self.assertTrue(isinstance(semantic_version.Version('1.0.0'), type(self.long_proj.redcap_version)))

    @responses.activate
    def test_export_checkbox_labels(self):
        """Testing the export of checkbox labels as field values"""
        self.add_normalproject_response()
        self.assertEqual(
            self.reg_proj.export_records(
                raw_or_label='label',
                export_checkbox_labels=True)[0]['matcheck1___1'],
                'Foo'
        )

    @responses.activate
    def test_export_always_include_def_field(self):
        """ Ensure def_field always comes in the output even if not explicity
        given in a requested form """
        self.add_normalproject_response()
        # If we just ask for a form, must also get def_field in there
        records = self.reg_proj.export_records(forms=['imaging'])
        for record in records:
            self.assertIn(self.reg_proj.def_field, record)
        # , still need it def_field even if not asked for in form and fields
        records = self.reg_proj.export_records(forms=['imaging'], fields=['foo_score'])
        for record in records:
            self.assertIn(self.reg_proj.def_field, record)
        # If we just ask for some fields, still need def_field
        records = self.reg_proj.export_records(fields=['foo_score'])
        for record in records:
            self.assertIn(self.reg_proj.def_field, record)

    @responses.activate
<<<<<<< HEAD
    def test_generate_next_record_name(self):
        "Test exporting the next potential record ID for a project"
        self.add_normalproject_response()

        next_name = self.reg_proj.generate_next_record_name()

        self.assertEqual(next_name, 123)
=======
    def test_export_project_info(self):
        "Test export of project information"
        self.add_normalproject_response()

        info = self.reg_proj.export_project_info()

        self.assertEqual(info['project_id'], 123)
>>>>>>> b8cb052b
<|MERGE_RESOLUTION|>--- conflicted
+++ resolved
@@ -188,10 +188,8 @@
                             'forms': "test"
                         }
                     ]
-<<<<<<< HEAD
                 elif (request_type == "generateNextRecordName"):
                     resp = 123
-=======
                 elif (request_type == "project"):
                     resp = {
                         'project_id': 123
@@ -201,7 +199,6 @@
                     resp,
                     msg="No response for request_type '{}'".format(request_type)
                 )
->>>>>>> b8cb052b
 
             return (201, headers, json.dumps(resp))
 
@@ -638,7 +635,6 @@
             self.assertIn(self.reg_proj.def_field, record)
 
     @responses.activate
-<<<<<<< HEAD
     def test_generate_next_record_name(self):
         "Test exporting the next potential record ID for a project"
         self.add_normalproject_response()
@@ -646,12 +642,12 @@
         next_name = self.reg_proj.generate_next_record_name()
 
         self.assertEqual(next_name, 123)
-=======
+
+    @responses.activate
     def test_export_project_info(self):
         "Test export of project information"
         self.add_normalproject_response()
 
         info = self.reg_proj.export_project_info()
 
-        self.assertEqual(info['project_id'], 123)
->>>>>>> b8cb052b
+        self.assertEqual(info['project_id'], 123)